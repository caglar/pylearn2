"""
Multilayer Perceptron

Note to developers and code reviewers: when making any changes to this
module, ensure that the changes do not break pylearn2/scripts/papers/maxout.
"""
__authors__ = "Ian Goodfellow"
__copyright__ = "Copyright 2012-2013, Universite de Montreal"
__credits__ = ["Ian Goodfellow", "David Warde-Farley"]
__license__ = "3-clause BSD"
__maintainer__ = "Ian Goodfellow"

import math
import sys
import warnings

import numpy as np
from theano import config
from theano.compat.python2x import OrderedDict
from theano.gof.op import get_debug_values
from theano.printing import Print
from theano.sandbox.rng_mrg import MRG_RandomStreams
import theano.tensor as T

from pylearn2.costs.mlp import Default
from pylearn2.expr.probabilistic_max_pooling import max_pool_channels
from pylearn2.linear import conv2d
from pylearn2.linear.matrixmul import MatrixMul
from pylearn2.models.model import Model
from pylearn2.expr.nnet import pseudoinverse_softmax_numpy
from pylearn2.space import CompositeSpace
from pylearn2.space import Conv2DSpace
from pylearn2.space import Space
from pylearn2.space import VectorSpace
from pylearn2.utils import function
from pylearn2.utils import py_integer_types
from pylearn2.utils import safe_union
from pylearn2.utils import safe_zip
from pylearn2.utils import sharedX

warnings.warn("MLP changing the recursion limit.")
# We need this to be high enough that the big theano graphs we make
# when doing max pooling via subtensors don't cause python to complain.
# python intentionally declares stack overflow well before the stack
# segment is actually exceeded. But we can't make this value too big
# either, or we'll get seg faults when the python interpreter really
# does go over the stack segment.
# IG encountered seg faults on eos3 (a machine at LISA labo) when using
# 50000 so for now it is set to 40000.
# I think the actual safe recursion limit can't be predicted in advance
# because you don't know how big of a stack frame each function will
# make, so there is not really a "correct" way to do this. Really the
# python interpreter should provide an option to raise the error
# precisely when you're going to exceed the stack segment.
sys.setrecursionlimit(40000)

class Layer(Model):
    """
    Abstract class.
    A Layer of an MLP
    May only belong to one MLP.

    Note: this is not currently a Block because as far as I know
        the Block interface assumes every input is a single matrix.
        It doesn't support using Spaces to work with composite inputs,
        stacked multichannel image inputs, etc.
        If the Block interface were upgraded to be that flexible, then
        we could make this a block.
    """

    # When applying dropout to a layer's input, use this for masked values.
    # Usually this will be 0, but certain kinds of layers may want to override
    # this behaviour.
    dropout_input_mask_value = 0.

    def get_mlp(self):
        """
        Returns the MLP that this layer belongs to, or None
        if it has not been assigned to an MLP yet.
        """

        if hasattr(self, 'mlp'):
            return self.mlp

        return None

    def set_mlp(self, mlp):
        """
        Assigns this layer to an MLP.
        """
        assert self.get_mlp() is None
        self.mlp = mlp

    def get_monitoring_channels(self):
        """
        TODO WRITME
        """
        return OrderedDict()

    def get_monitoring_channels_from_state(self, state, target=None):
        """
        TODO WRITEME
        """
        return OrderedDict()

    def fprop(self, state_below):
        """
        Does the forward prop transformation for this layer.
        state_below is a minibatch of states for the previous layer.
        """

        raise NotImplementedError(str(type(self))+" does not implement fprop.")

    def cost(self, Y, Y_hat):
        """
        The cost of outputting Y_hat when the true output is Y.
        Y_hat is assumed to be the output of the same layer's fprop, and the implementation
        may do things like look at the ancestors of Y_hat in the theano graph. This is useful
        for, e.g., computing numerically stable log probabilities as the cost when Y_hat is
        the probability.
        """

        raise NotImplementedError(str(type(self))+" does not implement mlp.Layer.cost.")

    def cost_from_cost_matrix(self, cost_matrix):
        """
        The cost final scalar cost computed from the cost matrix

        A possible usage of this function is :
            C = model.cost_matrix(Y, Y_hat)
            # Do something with C like setting some values to 0
            cost = model.cost_from_cost_matrix(C)
        """

        raise NotImplementedError(str(type(self))+" does not implement mlp.Layer.cost_from_cost_matrix.")

    def cost_matrix(self, Y, Y_hat):
        """
        The element wise cost of outputting Y_hat when the true output is Y.
        """
        raise NotImplementedError(str(type(self))+" does not implement mlp.Layer.cost_matrix")

    def get_weight_decay(self, coeff):
        raise NotImplementedError

    def get_l1_weight_decay(self, coeff):
        raise NotImplementedError


class MLP(Layer):
    """
    A multilayer perceptron.
    Note that it's possible for an entire MLP to be a single
    layer of a larger MLP.
    """

    def __init__(self,
            layers,
            batch_size=None,
            input_space=None,
            nvis=None,
            seed=None,
            dropout_include_probs = None,
            dropout_scales = None,
            dropout_input_include_prob = None,
            dropout_input_scale = None,
            ):
        """
            layers: a list of MLP_Layers. The final layer will specify the
                    MLP's output space.
            batch_size: optional. if not None, then should be a positive
                        integer. Mostly useful if one of your layers
                        involves a theano op like convolution that requires
                        a hard-coded batch size.
            input_space: a Space specifying the kind of input the MLP acts
                        on. If None, input space is specified by nvis.
            dropout*: None of these arguments are supported anymore. Use
                      pylearn2.costs.mlp.dropout.Dropout instead.
        """

        locals_snapshot = locals()

        for arg in locals_snapshot:
            if arg.find('dropout') != -1 and locals_snapshot[arg] is not None:
                raise TypeError(arg+ " is no longer supported. Train using "
                        "an instance of pylearn2.costs.mlp.dropout.Dropout "
                        "instead of hardcoding the dropout into the model"
                        " itself. All dropout related arguments and this"
                        " support message may be removed on or after "
                        "October 2, 2013. They should be removed from the "
                        "SoftmaxRegression subclass at the same time.")

        if seed is None:
            seed = [2013, 1, 4]

        self.seed = seed
        self.setup_rng()

        assert isinstance(layers, list)
        assert all(isinstance(layer, Layer) for layer in layers)
        assert len(layers) >= 1
        self.layer_names = set()
        for layer in layers:
            assert layer.get_mlp() is None
            assert layer.layer_name not in self.layer_names
            layer.set_mlp(self)
            self.layer_names.add(layer.layer_name)

        self.layers = layers

        self.batch_size = batch_size
        self.force_batch_size = batch_size

        assert input_space is not None or nvis is not None
        if nvis is not None:
            input_space = VectorSpace(nvis)

        self.input_space = input_space

        self._update_layer_input_spaces()

        self.freeze_set = set([])

        def f(x):
            if x is None:
                return None
            return 1. / x

    def setup_rng(self):
        self.rng = np.random.RandomState(self.seed)

    def get_default_cost(self):
        return Default()

    def get_output_space(self):
        return self.layers[-1].get_output_space()

    def _update_layer_input_spaces(self):
        """
            Tells each layer what its input space should be.
            Note: this usually resets the layer's parameters!
        """
        layers = self.layers
        layers[0].set_input_space(self.input_space)
        for i in xrange(1,len(layers)):
            layers[i].set_input_space(layers[i-1].get_output_space())

    def add_layers(self, layers):
        """
            Add new layers on top of the existing hidden layers
        """

        existing_layers = self.layers
        assert len(existing_layers) > 0
        for layer in layers:
            assert layer.get_mlp() is None
            layer.set_mlp(self)
            layer.set_input_space(existing_layers[-1].get_output_space())
            existing_layers.append(layer)
            assert layer.layer_name not in self.layer_names
            self.layer_names.add(layer.layer_name)

    def freeze(self, parameter_set):

        self.freeze_set = self.freeze_set.union(parameter_set)

    def get_monitoring_channels(self, X=None, Y=None):
        """
        Note: X and Y may both be None, in the case when this is
              a layer of a bigger MLP.
        """

        state = X
        rval = OrderedDict()

        for layer in self.layers:
            ch = layer.get_monitoring_channels()
            for key in ch:
                rval[layer.layer_name+'_'+key] = ch[key]
            state = layer.fprop(state)
            args = [state]
            if layer is self.layers[-1]:
                args.append(Y)
            ch = layer.get_monitoring_channels_from_state(*args)
            if not isinstance(ch, OrderedDict):
                raise TypeError(str((type(ch), layer.layer_name)))
            for key in ch:
                rval[layer.layer_name+'_'+key]  = ch[key]

        return rval


    def get_params(self):

        rval = []
        for layer in self.layers:
            for param in layer.get_params():
                if param.name is None:
                    print type(layer)
            layer_params = layer.get_params()
            assert not isinstance(layer_params, set)
            for param in layer_params:
                if param not in rval:
                    rval.append(param)

        rval = [elem for elem in rval if elem not in self.freeze_set]

        assert all([elem.name is not None for elem in rval])

        return rval

    def set_batch_size(self, batch_size):
        self.batch_size = batch_size
        self.force_batch_size = batch_size

        for layer in self.layers:
            layer.set_batch_size(batch_size)


    def censor_updates(self, updates):
        for layer in self.layers:
            layer.censor_updates(updates)

    def get_lr_scalers(self):
        rval = OrderedDict()

        params = self.get_params()

        for layer in self.layers:
            contrib = layer.get_lr_scalers()

            assert isinstance(contrib, OrderedDict)
            # No two layers can contend to scale a parameter
            assert not any([key in rval for key in contrib])
            # Don't try to scale anything that's not a parameter
            assert all([key in params for key in contrib])

            rval.update(contrib)
        assert all([isinstance(val, float) for val in rval.values()])

        return rval

    def get_weights(self):
        return self.layers[0].get_weights()

    def get_weights_view_shape(self):
        return self.layers[0].get_weights_view_shape()

    def get_weights_format(self):
        return self.layers[0].get_weights_format()

    def get_weights_topo(self):
        return self.layers[0].get_weights_topo()

    def dropout_fprop(self, state_below, default_input_include_prob=0.5,
                      input_include_probs=None, default_input_scale=2.,
                      input_scales=None):
        """
        state_below: The input to the MLP

        Returns the output of the MLP, when applying dropout to the input and intermediate layers.
        Each input to each layer is randomly included or excluded
        for each example. The probability of inclusion is independent for each input
        and each example. Each layer uses "default_input_include_prob" unless that
        layer's name appears as a key in input_include_probs, in which case the input
        inclusion probability is given by the corresponding value.

        Each feature is also multiplied by a scale factor. The scale factor for each
        layer's input scale is determined by the same scheme as the input probabilities.

        """
<<<<<<< HEAD

        warnings.warn("dropout doesn't use fixed_var_descr so it won't work with "
                " algorithms that make more than one theano function call per batch,"
                " such as BD. Implementing fixed_var descr could increase the memory"
                " usage though.")
=======
        warnings.warn("dropout should be implemented with fixed_var_descr to"
                " make sure it works with BGD, this is just a hack to get it"
                "working with SGD")
>>>>>>> fd8a25c1

        if input_include_probs is None:
            input_include_probs = {}

        if input_scales is None:
            input_scales = {}

        self._validate_layer_names(list(input_include_probs.keys()))
        self._validate_layer_names(list(input_scales.keys()))

        theano_rng = MRG_RandomStreams(self.rng.randint(2 ** 15))

        for layer in self.layers:
            layer_name = layer.layer_name

            if layer_name in input_include_probs:
                include_prob = input_include_probs[layer_name]
            else:
                include_prob = default_input_include_prob

            if layer_name in input_scales:
                scale = input_scales[layer_name]
            else:
                scale = default_input_scale

            state_below = self.apply_dropout(
                state=state_below,
                include_prob=include_prob,
                theano_rng=theano_rng,
                scale=scale,
                mask_value=layer.dropout_input_mask_value
            )
            state_below = layer.fprop(state_below)

        return state_below

    def masked_fprop(self, state_below, mask, masked_input_layers=None,
                     default_input_scale=2., input_scales=None):
        """
        Forward propagate through the network with a dropout mask
        determined by an integer (the binary representation of
        which is used to generate the mask).

        Parameters
        ----------
        state_below : tensor_like
            The (symbolic) output state of the layer below.

        mask : int
            An integer indexing possible binary masks. It should be
            < 2 ** get_total_input_dimension(masked_input_layers)
            and greater than or equal to 0.

        masked_input_layers : list, optional
            A list of layer names to mask. If `None`, the input to
            all layers (including the first hidden layer) is masked.

        default_input_scale : float, optional
            The amount to scale inputs in masked layers that do not
            appear in `input_scales`. Defaults to 2.

        input_scales : dict, optional
            A dictionary mapping layer names to floating point
            numbers indicating how much to scale input to a given
            layer.

        Returns
        -------
        masked_output : tensor_like
            The output of the forward propagation of the masked
            network.
        """
        if input_scales is not None:
            self._validate_layer_names(input_scales)
        else:
            input_scales = {}
        if any(n not in masked_input_layers for n in input_scales):
            layers = [n for n in input_scales if n not in masked_input_layers]
            raise ValueError("input scales provided for layer not masked: " %
                             ", ".join(layers))
        if masked_input_layers is not None:
            self._validate_layer_names(masked_input_layers)
        else:
            masked_input_layers = self.layer_names
        num_inputs = self.get_total_input_dimension(masked_input_layers)
        assert mask >= 0, "Mask must be a non-negative integer."
        if mask > 0 and math.log(mask, 2) > num_inputs:
            raise ValueError("mask value of %d too large; only %d "
                             "inputs to layers (%s)" %
                             (mask, num_inputs,
                              ", ".join(masked_input_layers)))

        def binary_string(x, length, dtype):
            """
            Create the binary representation of an integer `x`, padded to
            `length`, with dtype `dtype`.
            """
            s = np.empty(length, dtype=dtype)
            for i in range(length - 1, -1, -1):
                if x // (2 ** i) == 1:
                    s[i] = 1
                else:
                    s[i] = 0
                x = x % (2 ** i)
            return s

        remaining_mask = mask
        for layer in self.layers:
            if layer.layer_name in masked_input_layers:
                scale = input_scales.get(layer.layer_name,
                                         default_input_scale)
                n_inputs = layer.get_input_space().get_total_dimension()
                layer_dropout_mask = remaining_mask & (2 ** n_inputs - 1)
                remaining_mask >>= n_inputs
                mask = binary_string(layer_dropout_mask, n_inputs,
                                     'uint8')
                shape = layer.get_input_space().get_origin_batch(1).shape
                s_mask = T.as_tensor_variable(mask).reshape(shape)
                if layer.dropout_input_mask_value == 0:
                    state_below = state_below * s_mask * scale
                else:
                    state_below = T.switch(s_mask, state_below * scale,
                                           layer.dropout_input_mask_value)
            state_below = layer.fprop(state_below)

        return state_below

    def _validate_layer_names(self, layers):
        if any(layer not in self.layer_names for layer in layers):
            unknown_names = [layer for layer in layers
                                if layer not in self.layer_names]
            raise ValueError("MLP has no layer(s) named %s" %
                                ", ".join(unknown_names))

    def get_total_input_dimension(self, layers):
        """
        Get the total number of inputs to the layers whose
        names are listed in `layers`. Used for computing the
        total number of dropout masks.
        """
        self._validate_layer_names(layers)
        total = 0
        for layer in self.layers:
            if layer.layer_name in layers:
                total += layer.get_input_space().get_total_dimension()
        return total

    def fprop(self, state_below, return_all = False):

        rval = self.layers[0].fprop(state_below)

        rlist = [rval]

        for layer in self.layers[1:]:
            rval = layer.fprop(rval)
            rlist.append(rval)

        if return_all:
            return rlist
        return rval

    def apply_dropout(self, state, include_prob, scale, theano_rng,
                      mask_value=0):
        if include_prob in [None, 1.0, 1]:
            return state
        assert scale is not None
        if isinstance(state, tuple):
            return tuple(self.apply_dropout(substate, include_prob,
                                            scale, theano_rng, mask_value)
                         for substate in state)
        mask = theano_rng.binomial(p=include_prob, size=state.shape,
                                   dtype=state.dtype)
        if mask_value == 0:
            return state * mask * scale
        else:
            return T.switch(mask, state * scale, mask_value)

    def cost(self, Y, Y_hat):
        return self.layers[-1].cost(Y, Y_hat)

    def cost_matrix(self, Y, Y_hat):
        return self.layers[-1].cost_matrix(Y, Y_hat)

    def cost_from_cost_matrix(self, cost_matrix):
        return self.layers[-1].cost_from_cost_matrix(cost_matrix)

    def cost_from_X(self, X, Y):
        """
        Computes self.cost, but takes X rather than Y_hat as an argument.
        This is just a wrapper around self.cost that computes Y_hat by
        calling Y_hat = self.fprop(X)
        """
        Y_hat = self.fprop(X)
        return self.cost(Y, Y_hat)

class Softmax(Layer):

    def __init__(self, n_classes, layer_name, irange = None,
            istdev = None,
                 sparse_init = None, W_lr_scale = None,
                 b_lr_scale = None, max_row_norm = None,
                 no_affine = False,
                 max_col_norm = None, init_bias_target_marginals= None):
        """
        """

        if isinstance(W_lr_scale, str):
            W_lr_scale = float(W_lr_scale)

        self.__dict__.update(locals())
        del self.self
        del self.init_bias_target_marginals

        assert isinstance(n_classes, py_integer_types)

        self.output_space = VectorSpace(n_classes)
        if not no_affine:
            self.b = sharedX( np.zeros((n_classes,)), name = 'softmax_b')
            if init_bias_target_marginals:
                marginals = init_bias_target_marginals.y.mean(axis=0)
                assert marginals.ndim == 1
                b = pseudoinverse_softmax_numpy(marginals).astype(self.b.dtype)
                assert b.ndim == 1
                assert b.dtype == self.b.dtype
                self.b.set_value(b)
        else:
            assert init_bias_target_marginals is None

    def get_lr_scalers(self):

        rval = OrderedDict()

        if self.W_lr_scale is not None:
            assert isinstance(self.W_lr_scale, float)
            rval[self.W] = self.W_lr_scale

        if not hasattr(self, 'b_lr_scale'):
            self.b_lr_scale = None

        if self.b_lr_scale is not None:
            assert isinstance(self.b_lr_scale, float)
            rval[self.b] = self.b_lr_scale

        return rval

    def get_monitoring_channels(self):

        if self.no_affine:
            return OrderedDict()

        W = self.W

        assert W.ndim == 2

        sq_W = T.sqr(W)

        row_norms = T.sqrt(sq_W.sum(axis=1))
        col_norms = T.sqrt(sq_W.sum(axis=0))

        return OrderedDict([
                            ('row_norms_min'  , row_norms.min()),
                            ('row_norms_mean' , row_norms.mean()),
                            ('row_norms_max'  , row_norms.max()),
                            ('col_norms_min'  , col_norms.min()),
                            ('col_norms_mean' , col_norms.mean()),
                            ('col_norms_max'  , col_norms.max()),
                            ])

    def get_monitoring_channels_from_state(self, state, target=None):

        mx = state.max(axis=1)

        rval =  OrderedDict([
                ('mean_max_class' , mx.mean()),
                ('max_max_class' , mx.max()),
                ('min_max_class' , mx.min())
        ])

        if target is not None:
            y_hat = T.argmax(state, axis=1)
            y = T.argmax(target, axis=1)
            misclass = T.neq(y, y_hat).mean()
            misclass = T.cast(misclass, config.floatX)
            rval['misclass'] = misclass
            rval['nll'] = self.cost(Y_hat=state, Y=target)

        return rval

    def set_input_space(self, space):
        self.input_space = space

        if not isinstance(space, Space):
            raise TypeError("Expected Space, got "+
                    str(space)+" of type "+str(type(space)))

        self.input_dim = space.get_total_dimension()
        self.needs_reformat = not isinstance(space, VectorSpace)

        if self.no_affine:
            desired_dim = self.n_classes
            assert self.input_dim == desired_dim
        else:
            desired_dim = self.input_dim
        self.desired_space = VectorSpace(desired_dim)

        if not self.needs_reformat:
            assert self.desired_space == self.input_space

        rng = self.mlp.rng

        if self.no_affine:
            self._params = []
        else:
            if self.irange is not None:
                assert self.istdev is None
                assert self.sparse_init is None
                W = rng.uniform(-self.irange,self.irange, (self.input_dim,self.n_classes))
            elif self.istdev is not None:
                assert self.sparse_init is None
                W = rng.randn(self.input_dim, self.n_classes) * self.istdev
            else:
                assert self.sparse_init is not None
                W = np.zeros((self.input_dim, self.n_classes))
                for i in xrange(self.n_classes):
                    for j in xrange(self.sparse_init):
                        idx = rng.randint(0, self.input_dim)
                        while W[idx, i] != 0.:
                            idx = rng.randint(0, self.input_dim)
                        W[idx, i] = rng.randn()

            self.W = sharedX(W,  'softmax_W' )

            self._params = [ self.b, self.W ]

    def get_weights_topo(self):
        if not isinstance(self.input_space, Conv2DSpace):
            raise NotImplementedError()
        desired = self.W.get_value().T
        ipt = self.desired_space.format_as(desired, self.input_space)
        rval = Conv2DSpace.convert_numpy(ipt, self.input_space.axes, ('b', 0, 1, 'c'))
        return rval

    def get_weights(self):
        if not isinstance(self.input_space, VectorSpace):
            raise NotImplementedError()

        return self.W.get_value()

    def set_weights(self, weights):
        self.W.set_value(weights)

    def set_biases(self, biases):
        self.b.set_value(biases)

    def get_biases(self):
        return self.b.get_value()

    def get_weights_format(self):
        return ('v', 'h')

    def fprop(self, state_below):

        self.input_space.validate(state_below)

        if self.needs_reformat:
            state_below = self.input_space.format_as(state_below, self.desired_space)

        for value in get_debug_values(state_below):
            if self.mlp.batch_size is not None and value.shape[0] != self.mlp.batch_size:
                raise ValueError("state_below should have batch size "+str(self.dbm.batch_size)+" but has "+str(value.shape[0]))

        self.desired_space.validate(state_below)
        assert state_below.ndim == 2

        if not hasattr(self, 'no_affine'):
            self.no_affine = False

        if self.no_affine:
            Z = state_below
        else:
            assert self.W.ndim == 2
            b = self.b

            Z = T.dot(state_below, self.W) + b

        rval = T.nnet.softmax(Z)

        for value in get_debug_values(rval):
            if self.mlp.batch_size is not None:
                assert value.shape[0] == self.mlp.batch_size

        return rval

    def cost(self, Y, Y_hat):
        """
        Y must be one-hot binary. Y_hat is a softmax estimate.
        of Y. Returns negative log probability of Y under the Y_hat
        distribution.
        """

        assert hasattr(Y_hat, 'owner')
        owner = Y_hat.owner
        assert owner is not None
        op = owner.op
        if isinstance(op, Print):
            assert len(owner.inputs) == 1
            Y_hat, = owner.inputs
            owner = Y_hat.owner
            op = owner.op
        assert isinstance(op, T.nnet.Softmax)
        z ,= owner.inputs
        assert z.ndim == 2

        z = z - z.max(axis=1).dimshuffle(0, 'x')
        log_prob = z - T.log(T.exp(z).sum(axis=1).dimshuffle(0, 'x'))
        # we use sum and not mean because this is really one variable per row
        log_prob_of = (Y * log_prob).sum(axis=1)
        assert log_prob_of.ndim == 1

        rval = log_prob_of.mean()

        return - rval

    def get_weight_decay(self, coeff):
        if isinstance(coeff, str):
            coeff = float(coeff)
        assert isinstance(coeff, float) or hasattr(coeff, 'dtype')
        return coeff * T.sqr(self.W).sum()

    def get_l1_weight_decay(self, coeff):
        if isinstance(coeff, str):
            coeff = float(coeff)
        assert isinstance(coeff, float) or hasattr(coeff, 'dtype')
        W = self.W
        return coeff * abs(W).sum()

    def censor_updates(self, updates):
        if self.no_affine:
            return
        if self.max_row_norm is not None:
            W = self.W
            if W in updates:
                updated_W = updates[W]
                row_norms = T.sqrt(T.sum(T.sqr(updated_W), axis=1))
                desired_norms = T.clip(row_norms, 0, self.max_row_norm)
                updates[W] = updated_W * (desired_norms / (1e-7 + row_norms)).dimshuffle(0, 'x')
        if self.max_col_norm is not None:
            assert self.max_row_norm is None
            W = self.W
            if W in updates:
                updated_W = updates[W]
                col_norms = T.sqrt(T.sum(T.sqr(updated_W), axis=0))
                desired_norms = T.clip(col_norms, 0, self.max_col_norm)
                updates[W] = updated_W * (desired_norms / (1e-7 + col_norms))

class SoftmaxPool(Layer):
    """
        A hidden layer that uses the softmax function to do
        max pooling over groups of units.
        When the pooling size is 1, this reduces to a standard
        sigmoidal MLP layer.
        """

    def __init__(self,
                 detector_layer_dim,
                 layer_name,
                 pool_size = 1,
                 irange = None,
                 sparse_init = None,
                 sparse_stdev = 1.,
                 include_prob = 1.0,
                 init_bias = 0.,
                 W_lr_scale = None,
                 b_lr_scale = None,
                 mask_weights = None,
                 max_col_norm = None
        ):
        """

            include_prob: probability of including a weight element in the set
            of weights initialized to U(-irange, irange). If not included
            it is initialized to 0.

            """
        self.__dict__.update(locals())
        del self.self

        self.b = sharedX( np.zeros((self.detector_layer_dim,)) + init_bias, name = layer_name + '_b')

    def get_lr_scalers(self):

        if not hasattr(self, 'W_lr_scale'):
            self.W_lr_scale = None

        if not hasattr(self, 'b_lr_scale'):
            self.b_lr_scale = None

        rval = OrderedDict()

        if self.W_lr_scale is not None:
            W, = self.transformer.get_params()
            rval[W] = self.W_lr_scale

        if self.b_lr_scale is not None:
            rval[self.b] = self.b_lr_scale

        return rval

    def set_input_space(self, space):
        """ Note: this resets parameters! """

        self.input_space = space

        if isinstance(space, VectorSpace):
            self.requires_reformat = False
            self.input_dim = space.dim
        else:
            self.requires_reformat = True
            self.input_dim = space.get_total_dimension()
            self.desired_space = VectorSpace(self.input_dim)


        if not (self.detector_layer_dim % self.pool_size == 0):
            raise ValueError("detector_layer_dim = %d, pool_size = %d. Should be divisible but remainder is %d" %
                             (self.detector_layer_dim, self.pool_size, self.detector_layer_dim % self.pool_size))

        self.h_space = VectorSpace(self.detector_layer_dim)
        self.pool_layer_dim = self.detector_layer_dim / self.pool_size
        self.output_space = VectorSpace(self.pool_layer_dim)

        rng = self.mlp.rng
        if self.irange is not None:
            assert self.sparse_init is None
            W = rng.uniform(-self.irange,
                            self.irange,
                            (self.input_dim, self.detector_layer_dim)) * \
                (rng.uniform(0.,1., (self.input_dim, self.detector_layer_dim))
                 < self.include_prob)
        else:
            assert self.sparse_init is not None
            W = np.zeros((self.input_dim, self.detector_layer_dim))
            def mask_rejects(idx, i):
                if self.mask_weights is None:
                    return False
                return self.mask_weights[idx, i] == 0.
            for i in xrange(self.detector_layer_dim):
                assert self.sparse_init <= self.input_dim
                for j in xrange(self.sparse_init):
                    idx = rng.randint(0, self.input_dim)
                    while W[idx, i] != 0 or mask_rejects(idx, i):
                        idx = rng.randint(0, self.input_dim)
                    W[idx, i] = rng.randn()
            W *= self.sparse_stdev

        W = sharedX(W)
        W.name = self.layer_name + '_W'

        self.transformer = MatrixMul(W)

        W ,= self.transformer.get_params()
        assert W.name is not None

        if self.mask_weights is not None:
            expected_shape =  (self.input_dim, self.detector_layer_dim)
            if expected_shape != self.mask_weights.shape:
                raise ValueError("Expected mask with shape "+str(expected_shape)+" but got "+str(self.mask_weights.shape))
            self.mask = sharedX(self.mask_weights)

    def censor_updates(self, updates):

        # Patch old pickle files
        if not hasattr(self, 'mask_weights'):
            self.mask_weights = None

        if self.mask_weights is not None:
            W ,= self.transformer.get_params()
            if W in updates:
                updates[W] = updates[W] * self.mask

        if self.max_col_norm is not None:
            W ,= self.transformer.get_params()
            if W in updates:
                updated_W = updates[W]
                col_norms = T.sqrt(T.sum(T.sqr(updated_W), axis=0))
                desired_norms = T.clip(col_norms, 0, self.max_col_norm)
                updates[W] = updated_W * (desired_norms / (1e-7 + col_norms))

    def get_params(self):
        assert self.b.name is not None
        W ,= self.transformer.get_params()
        assert W.name is not None
        rval = self.transformer.get_params()
        assert not isinstance(rval, set)
        rval = list(rval)
        assert self.b not in rval
        rval.append(self.b)
        return rval

    def get_weight_decay(self, coeff):
        if isinstance(coeff, str):
            coeff = float(coeff)
        assert isinstance(coeff, float) or hasattr(coeff, 'dtype')
        W ,= self.transformer.get_params()
        return coeff * T.sqr(W).sum()

    def get_l1_weight_decay(self, coeff):
        if isinstance(coeff, str):
            coeff = float(coeff)
        assert isinstance(coeff, float) or hasattr(coeff, 'dtype')
        W ,= self.transformer.get_params()
        return coeff * abs(W).sum()

    def get_weights(self):
        if self.requires_reformat:
            # This is not really an unimplemented case.
            # We actually don't know how to format the weights
            # in design space. We got the data in topo space
            # and we don't have access to the dataset
            raise NotImplementedError()
        W ,= self.transformer.get_params()
        return W.get_value()

    def set_weights(self, weights):
        W, = self.transformer.get_params()
        W.set_value(weights)

    def set_biases(self, biases):
        self.b.set_value(biases)

    def get_biases(self):
        return self.b.get_value()

    def get_weights_format(self):
        return ('v', 'h')

    def get_weights_view_shape(self):
        total = self.detector_layer_dim
        cols = self.pool_size
        if cols == 1:
            # Let the PatchViewer decide how to arrange the units
            # when they're not pooled
            raise NotImplementedError()
        # When they are pooled, make each pooling unit have one row
        rows = total / cols
        return rows, cols


    def get_weights_topo(self):

        if not isinstance(self.input_space, Conv2DSpace):
            raise NotImplementedError()

        W ,= self.transformer.get_params()

        W = W.T

        W = W.reshape((self.detector_layer_dim, self.input_space.shape[0],
                       self.input_space.shape[1], self.input_space.num_channels))

        W = Conv2DSpace.convert(W, self.input_space.axes, ('b', 0, 1, 'c'))

        return function([], W)()

    def get_monitoring_channels(self):

        W ,= self.transformer.get_params()

        assert W.ndim == 2

        sq_W = T.sqr(W)

        row_norms = T.sqrt(sq_W.sum(axis=1))
        col_norms = T.sqrt(sq_W.sum(axis=0))

        return OrderedDict([
                            ('row_norms_min'  , row_norms.min()),
                            ('row_norms_mean' , row_norms.mean()),
                            ('row_norms_max'  , row_norms.max()),
                            ('col_norms_min'  , col_norms.min()),
                            ('col_norms_mean' , col_norms.mean()),
                            ('col_norms_max'  , col_norms.max()),
                            ])


    def get_monitoring_channels_from_state(self, state):

        P = state

        rval = OrderedDict()

        if self.pool_size == 1:
            vars_and_prefixes = [ (P,'') ]
        else:
            vars_and_prefixes = [ (P, 'p_') ]

        for var, prefix in vars_and_prefixes:
            v_max = var.max(axis=0)
            v_min = var.min(axis=0)
            v_mean = var.mean(axis=0)
            v_range = v_max - v_min

            # max_x.mean_u is "the mean over *u*nits of the max over e*x*amples"
            # The x and u are included in the name because otherwise its hard
            # to remember which axis is which when reading the monitor
            # I use inner.outer rather than outer_of_inner or something like that
            # because I want mean_x.* to appear next to each other in the alphabetical
            # list, as these are commonly plotted together
            for key, val in [
                             ('max_x.max_u', v_max.max()),
                             ('max_x.mean_u', v_max.mean()),
                             ('max_x.min_u', v_max.min()),
                             ('min_x.max_u', v_min.max()),
                             ('min_x.mean_u', v_min.mean()),
                             ('min_x.min_u', v_min.min()),
                             ('range_x.max_u', v_range.max()),
                             ('range_x.mean_u', v_range.mean()),
                             ('range_x.min_u', v_range.min()),
                             ('mean_x.max_u', v_mean.max()),
                             ('mean_x.mean_u', v_mean.mean()),
                             ('mean_x.min_u', v_mean.min())
                             ]:
                rval[prefix+key] = val

        return rval

    def fprop(self, state_below):

        self.input_space.validate(state_below)

        if self.requires_reformat:
            if not isinstance(state_below, tuple):
                for sb in get_debug_values(state_below):
                    if sb.shape[0] != self.dbm.batch_size:
                        raise ValueError("self.dbm.batch_size is %d but got shape of %d" % (self.dbm.batch_size, sb.shape[0]))
                    assert reduce(lambda x,y: x * y, sb.shape[1:]) == self.input_dim

            state_below = self.input_space.format_as(state_below, self.desired_space)

        z = self.transformer.lmul(state_below) + self.b
        if self.layer_name is not None:
            z.name = self.layer_name + '_z'
        p,h = max_pool_channels(z, self.pool_size)

        p.name = self.layer_name + '_p_'

        return p

class RectifiedLinear(Layer):
    """
        WRITEME
    """

    def __init__(self,
                 dim,
                 layer_name,
                 irange = None,
                 istdev = None,
                 sparse_init = None,
                 sparse_stdev = 1.,
                 include_prob = 1.0,
                 init_bias = None,
                 W_lr_scale = None,
                 b_lr_scale = None,
                 mask_weights = None,
                 left_slope = 0.0,
                 copy_input = 0,
                 max_row_norm = None,
                 max_col_norm = None,
                 use_bias = True):
        """

            include_prob: probability of including a weight element in the set
            of weights initialized to U(-irange, irange). If not included
            it is initialized to 0.

            """

        if use_bias and init_bias is None:
            init_bias = 0.

        self.__dict__.update(locals())
        del self.self

        if use_bias:
            self.b = sharedX( np.zeros((self.dim,)) + init_bias, name = layer_name + '_b')
        else:
            assert b_lr_scale is None
            init_bias is None

    def get_lr_scalers(self):

        rval = OrderedDict()

        if self.W_lr_scale is not None:
            W, = self.transformer.get_params()
            rval[W] = self.W_lr_scale

        if self.use_bias and self.b_lr_scale is not None:
            rval[self.b] = self.b_lr_scale

        return rval

    def set_input_space(self, space):
        """ Note: this resets parameters! """

        self.input_space = space

        if isinstance(space, VectorSpace):
            self.requires_reformat = False
            self.input_dim = space.dim
        else:
            self.requires_reformat = True
            self.input_dim = space.get_total_dimension()
            self.desired_space = VectorSpace(self.input_dim)

        self.output_space = VectorSpace(self.dim + self.copy_input * self.input_dim)

        rng = self.mlp.rng
        if self.irange is not None:
            assert self.istdev is None
            if self.sparse_init is not None:
                raise ValueError("Both irange and sparse_init cannot have values. If you use sparse_init the weights are drawn from N(0, sparse_stdev^2). Otherwise, they are drawn from U(-irange, irange). ")
            W = rng.uniform(-self.irange,
                            self.irange,
                            (self.input_dim, self.dim)) * \
                (rng.uniform(0.,1., (self.input_dim, self.dim))
                 < self.include_prob)
        elif self.istdev is not None:
            assert self.sparse_init is None
            W = rng.randn(self.input_dim, self.dim) * self.istdev
        else:
            assert self.sparse_init is not None
            W = np.zeros((self.input_dim, self.dim))
            def mask_rejects(idx, i):
                if self.mask_weights is None:
                    return False
                return self.mask_weights[idx, i] == 0.
            for i in xrange(self.dim):
                assert self.sparse_init <= self.input_dim
                for j in xrange(self.sparse_init):
                    idx = rng.randint(0, self.input_dim)
                    while W[idx, i] != 0 or mask_rejects(idx, i):
                        idx = rng.randint(0, self.input_dim)
                    W[idx, i] = rng.randn()
            W *= self.sparse_stdev

        W = sharedX(W)
        W.name = self.layer_name + '_W'

        self.transformer = MatrixMul(W)

        W ,= self.transformer.get_params()
        assert W.name is not None

        if self.mask_weights is not None:
            expected_shape =  (self.input_dim, self.dim)
            if expected_shape != self.mask_weights.shape:
                raise ValueError("Expected mask with shape "+str(expected_shape)+" but got "+str(self.mask_weights.shape))
            self.mask = sharedX(self.mask_weights)

    def censor_updates(self, updates):

        if self.mask_weights is not None:
            W ,= self.transformer.get_params()
            if W in updates:
                updates[W] = updates[W] * self.mask

        if self.max_row_norm is not None:
            W ,= self.transformer.get_params()
            if W in updates:
                updated_W = updates[W]
                row_norms = T.sqrt(T.sum(T.sqr(updated_W), axis=1))
                desired_norms = T.clip(row_norms, 0, self.max_row_norm)
                updates[W] = updated_W * (desired_norms / (1e-7 + row_norms)).dimshuffle(0, 'x')

        if self.max_col_norm is not None:
            assert self.max_row_norm is None
            W ,= self.transformer.get_params()
            if W in updates:
                updated_W = updates[W]
                col_norms = T.sqrt(T.sum(T.sqr(updated_W), axis=0))
                desired_norms = T.clip(col_norms, 0, self.max_col_norm)
                updates[W] = updated_W * (desired_norms / (1e-7 + col_norms))

    def get_params(self):
        W ,= self.transformer.get_params()
        assert W.name is not None
        rval = self.transformer.get_params()
        assert not isinstance(rval, set)
        rval = list(rval)
        if self.use_bias:
            assert self.b.name is not None
            assert self.b not in rval
            rval.append(self.b)
        return rval

    def get_weight_decay(self, coeff):
        if isinstance(coeff, str):
            coeff = float(coeff)
        assert isinstance(coeff, float) or hasattr(coeff, 'dtype')
        W ,= self.transformer.get_params()
        return coeff * T.sqr(W).sum()

    def get_l1_weight_decay(self, coeff):
        if isinstance(coeff, str):
            coeff = float(coeff)
        assert isinstance(coeff, float) or hasattr(coeff, 'dtype')
        W ,= self.transformer.get_params()
        return coeff * abs(W).sum()

    def get_weights(self):
        if self.requires_reformat:
            # This is not really an unimplemented case.
            # We actually don't know how to format the weights
            # in design space. We got the data in topo space
            # and we don't have access to the dataset
            raise NotImplementedError()
        W ,= self.transformer.get_params()
        return W.get_value()

    def set_weights(self, weights):
        W, = self.transformer.get_params()
        W.set_value(weights)

    def set_biases(self, biases):
        assert self.use_bias
        self.b.set_value(biases)

    def get_biases(self):
        assert self.use_bias
        return self.b.get_value()

    def get_weights_format(self):
        return ('v', 'h')

    def get_weights_topo(self):

        if not isinstance(self.input_space, Conv2DSpace):
            raise NotImplementedError()

        W ,= self.transformer.get_params()

        W = W.T

        W = W.reshape((self.dim, self.input_space.shape[0],
                       self.input_space.shape[1], self.input_space.num_channels))

        W = Conv2DSpace.convert(W, self.input_space.axes, ('b', 0, 1, 'c'))

        return function([], W)()

    def get_monitoring_channels(self):

        W ,= self.transformer.get_params()

        assert W.ndim == 2

        sq_W = T.sqr(W)

        row_norms = T.sqrt(sq_W.sum(axis=1))
        col_norms = T.sqrt(sq_W.sum(axis=0))

        return OrderedDict([
                            ('row_norms_min'  , row_norms.min()),
                            ('row_norms_mean' , row_norms.mean()),
                            ('row_norms_max'  , row_norms.max()),
                            ('col_norms_min'  , col_norms.min()),
                            ('col_norms_mean' , col_norms.mean()),
                            ('col_norms_max'  , col_norms.max()),
                            ])

    def fprop(self, state_below):

        self.input_space.validate(state_below)

        if self.requires_reformat:
            if not isinstance(state_below, tuple):
                for sb in get_debug_values(state_below):
                    if sb.shape[0] != self.dbm.batch_size:
                        raise ValueError("self.dbm.batch_size is %d but got shape of %d" % (self.dbm.batch_size, sb.shape[0]))
                    assert reduce(lambda x,y: x * y, sb.shape[1:]) == self.input_dim

            state_below = self.input_space.format_as(state_below, self.desired_space)

        z = self.transformer.lmul(state_below)
        if self.use_bias:
            z = z + self.b
        if self.layer_name is not None:
            z.name = self.layer_name + '_z'

        p = z * (z > 0.) + self.left_slope * z * (z < 0.)

        if self.copy_input:
            p = T.concatenate((p, state_below), axis=1)

        return p

class Linear(Layer):
    """
        WRITEME
    """

    def __init__(self,
                 dim,
                 layer_name,
                 irange = None,
                 istdev = None,
                 sparse_init = None,
                 sparse_stdev = 1.,
                 include_prob = 1.0,
                 init_bias = 0.,
                 W_lr_scale = None,
                 b_lr_scale = None,
                 mask_weights = None,
                 max_row_norm = None,
                 max_col_norm = None,
                 softmax_columns = False,
                 copy_input = 0):
        """

        include_prob: probability of including a weight element in the set
        of weights initialized to U(-irange, irange). If not included
        it is initialized to 0.

        """
        self.__dict__.update(locals())
        del self.self

        self.b = sharedX( np.zeros((self.dim,)) + init_bias, name = layer_name + '_b')

    def get_lr_scalers(self):

        if not hasattr(self, 'W_lr_scale'):
            self.W_lr_scale = None

        if not hasattr(self, 'b_lr_scale'):
            self.b_lr_scale = None

        rval = OrderedDict()

        if self.W_lr_scale is not None:
            W, = self.transformer.get_params()
            rval[W] = self.W_lr_scale

        if self.b_lr_scale is not None:
            rval[self.b] = self.b_lr_scale

        return rval

    def set_input_space(self, space):
        """ Note: this resets parameters! """

        self.input_space = space

        if isinstance(space, VectorSpace):
            self.requires_reformat = False
            self.input_dim = space.dim
        else:
            self.requires_reformat = True
            self.input_dim = space.get_total_dimension()
            self.desired_space = VectorSpace(self.input_dim)

        self.output_space = VectorSpace(self.dim + self.copy_input * self.input_dim)

        rng = self.mlp.rng
        if self.irange is not None:
            assert self.istdev is None
            assert self.sparse_init is None
            W = rng.uniform(-self.irange,
                            self.irange,
                            (self.input_dim, self.dim)) * \
                (rng.uniform(0.,1., (self.input_dim, self.dim))
                 < self.include_prob)
        elif self.istdev is not None:
            assert self.sparse_init is None
            W = rng.randn(self.input_dim, self.dim) * self.istdev
        else:
            assert self.sparse_init is not None
            W = np.zeros((self.input_dim, self.dim))
            def mask_rejects(idx, i):
                if self.mask_weights is None:
                    return False
                return self.mask_weights[idx, i] == 0.
            for i in xrange(self.dim):
                assert self.sparse_init <= self.input_dim
                for j in xrange(self.sparse_init):
                    idx = rng.randint(0, self.input_dim)
                    while W[idx, i] != 0 or mask_rejects(idx, i):
                        idx = rng.randint(0, self.input_dim)
                    W[idx, i] = rng.randn()
            W *= self.sparse_stdev

        W = sharedX(W)
        W.name = self.layer_name + '_W'

        self.transformer = MatrixMul(W)

        W ,= self.transformer.get_params()
        assert W.name is not None

        if self.mask_weights is not None:
            expected_shape =  (self.input_dim, self.dim)
            if expected_shape != self.mask_weights.shape:
                raise ValueError("Expected mask with shape "+str(expected_shape)+" but got "+str(self.mask_weights.shape))
            self.mask = sharedX(self.mask_weights)

    def censor_updates(self, updates):

        if self.mask_weights is not None:
            W ,= self.transformer.get_params()
            if W in updates:
                updates[W] = updates[W] * self.mask

        if self.max_row_norm is not None:
            W ,= self.transformer.get_params()
            if W in updates:
                updated_W = updates[W]
                row_norms = T.sqrt(T.sum(T.sqr(updated_W), axis=1))
                desired_norms = T.clip(row_norms, 0, self.max_row_norm)
                updates[W] = updated_W * (desired_norms / (1e-7 + row_norms)).dimshuffle(0, 'x')

        if self.max_col_norm is not None:
            assert self.max_row_norm is None
            W ,= self.transformer.get_params()
            if W in updates:
                updated_W = updates[W]
                col_norms = T.sqrt(T.sum(T.sqr(updated_W), axis=0))
                desired_norms = T.clip(col_norms, 0, self.max_col_norm)
                updates[W] = updated_W * desired_norms / (1e-7 + col_norms)


    def get_params(self):
        assert self.b.name is not None
        W ,= self.transformer.get_params()
        assert W.name is not None
        rval = self.transformer.get_params()
        assert not isinstance(rval, set)
        rval = list(rval)
        assert self.b not in rval
        rval.append(self.b)
        return rval

    def get_weight_decay(self, coeff):
        if isinstance(coeff, str):
            coeff = float(coeff)
        assert isinstance(coeff, float) or hasattr(coeff, 'dtype')
        W ,= self.transformer.get_params()
        return coeff * T.sqr(W).sum()

    def get_l1_weight_decay(self, coeff):
        if isinstance(coeff, str):
            coeff = float(coeff)
        assert isinstance(coeff, float) or hasattr(coeff, 'dtype')
        W ,= self.transformer.get_params()
        return coeff * abs(W).sum()

    def get_weights(self):
        if self.requires_reformat:
            # This is not really an unimplemented case.
            # We actually don't know how to format the weights
            # in design space. We got the data in topo space
            # and we don't have access to the dataset
            raise NotImplementedError()
        W ,= self.transformer.get_params()

        W =  W.get_value()

        if self.softmax_columns:
            P = np.exp(W)
            Z = np.exp(W).sum(axis=0)
            rval =  P / Z
            return rval
        return W

    def set_weights(self, weights):
        W, = self.transformer.get_params()
        W.set_value(weights)

    def set_biases(self, biases):
        self.b.set_value(biases)

    def get_biases(self):
        return self.b.get_value()

    def get_weights_format(self):
        return ('v', 'h')

    def get_weights_topo(self):

        if not isinstance(self.input_space, Conv2DSpace):
            raise NotImplementedError()

        W ,= self.transformer.get_params()

        W = W.T

        W = W.reshape((self.dim, self.input_space.shape[0],
                       self.input_space.shape[1], self.input_space.num_channels))

        W = Conv2DSpace.convert(W, self.input_space.axes, ('b', 0, 1, 'c'))

        return function([], W)()

    def get_monitoring_channels(self):

        W ,= self.transformer.get_params()

        assert W.ndim == 2

        sq_W = T.sqr(W)

        row_norms = T.sqrt(sq_W.sum(axis=1))
        col_norms = T.sqrt(sq_W.sum(axis=0))

        return OrderedDict([
                            ('row_norms_min'  , row_norms.min()),
                            ('row_norms_mean' , row_norms.mean()),
                            ('row_norms_max'  , row_norms.max()),
                            ('col_norms_min'  , col_norms.min()),
                            ('col_norms_mean' , col_norms.mean()),
                            ('col_norms_max'  , col_norms.max()),
                            ])

    def get_monitoring_channels_from_state(self, state, target=None):
        rval =  OrderedDict()

        mx = state.max(axis=0)
        mean = state.mean(axis=0)
        mn = state.min(axis=0)
        rg = mx - mn

        rval['range_x_max_u'] = rg.max()
        rval['range_x_mean_u'] = rg.mean()
        rval['range_x_min_u'] = rg.min()

        rval['max_x_max_u'] = mx.max()
        rval['max_x_mean_u'] = mx.mean()
        rval['max_x_min_u'] = mx.min()

        rval['mean_x_max_u'] = mean.max()
        rval['mean_x_mean_u'] = mean.mean()
        rval['mean_x_min_u'] = mean.min()

        rval['min_x_max_u'] = mn.max()
        rval['min_x_mean_u'] = mn.mean()
        rval['min_x_min_u'] = mn.min()

        return rval

    def _linear_part(self, state_below):
        # TODO: Refactor More Better(tm)
        self.input_space.validate(state_below)

        if self.requires_reformat:
            if not isinstance(state_below, tuple):
                for sb in get_debug_values(state_below):
                    if sb.shape[0] != self.dbm.batch_size:
                        raise ValueError("self.dbm.batch_size is %d but got shape of %d" % (self.dbm.batch_size, sb.shape[0]))
                    assert reduce(lambda x,y: x * y, sb.shape[1:]) == self.input_dim

            state_below = self.input_space.format_as(state_below, self.desired_space)

        if self.softmax_columns:
            W, = self.transformer.get_params()
            W = W.T
            W = T.nnet.softmax(W)
            W = W.T
            z = T.dot(state_below, W) + self.b
        else:
            z = self.transformer.lmul(state_below) + self.b
        if self.layer_name is not None:
            z.name = self.layer_name + '_z'
        if self.copy_input:
            z = T.concatenate((z, state_below), axis=1)
        return z


    def fprop(self, state_below):
        # TODO: Refactor More Better(tm)
        p = self._linear_part(state_below)
        return p

    def cost(self, Y, Y_hat):
        return self.cost_from_cost_matrix(self.cost_matrix(Y, Y_hat))

    def cost_from_cost_matrix(self, cost_matrix):
        return cost_matrix.sum(axis=1).mean()

    def cost_matrix(self, Y, Y_hat):
        return T.sqr(Y - Y_hat)

class Tanh(Linear):
    """
    Implementation of the tanh nonlinearity for MLP.
    """

    def fprop(self, state_below):
        p = self._linear_part(state_below)
        p = T.tanh(p)
        return p

    def cost(self, *args, **kwargs):
        raise NotImplementedError()

class Sigmoid(Linear):
    """
    Implementation of the sigmoid nonlinearity for MLP.
    """

    def __init__(self, monitor_style = 'detection', ** kwargs):
        """
            monitor_style: a string, either 'detection' or 'classification'
                           'detection' by default

                           if 'detection':
                               get_monitor_from_state makes no assumptions about
                               target, reports info about how good model is at
                               detecting positive bits.
                               This will monitor precision, recall, and F1 score
                               based on a detection threshold of 0.5. Note that
                               these quantities are computed *per-minibatch* and
                               averaged together. Unless your entire monitoring
                               dataset fits in one minibatch, this is not the same
                               as the true F1 score, etc., and will usually
                               seriously overestimate your performance.
                            if 'classification':
                                get_monitor_from_state assumes target is one-hot
                                class indicator, even though you're training the model
                                as k independent sigmoids. gives info on how good
                                the argmax is as a classifier
        """
        super(Sigmoid, self).__init__(**kwargs)
        assert monitor_style in ['classification', 'detection']
        self.monitor_style = monitor_style

    def fprop(self, state_below):
        p = self._linear_part(state_below)
        p = T.nnet.sigmoid(p)
        return p

    def kl(self, Y, Y_hat):
        """
        Returns a batch (vector) of
        mean across units of KL divergence for each example
        KL(P || Q) where P is defined by Y and Q is defined by Y_hat
        Currently Y must be purely binary. If it's not, you'll still
        get the right gradient, but the value in the monitoring channel
        will be wrong.
        Y_hat must be generated by fprop, i.e., it must be a symbolic
        sigmoid.

        p log p - p log q + (1-p) log (1-p) - (1-p) log (1-q)
        For binary p, some terms drop out:
        - p log q - (1-p) log (1-q)
        - p log sigmoid(z) - (1-p) log sigmoid(-z)
        p softplus(-z) + (1-p) softplus(z)
        """
        # Pull out the argument to the sigmoid
        assert hasattr(Y_hat, 'owner')
        owner = Y_hat.owner
        assert owner is not None
        op = owner.op

        if not hasattr(op, 'scalar_op'):
            raise ValueError("Expected Y_hat to be generated by an Elemwise op, got "+str(op)+" of type "+str(type(op)))
        assert isinstance(op.scalar_op, T.nnet.sigm.ScalarSigmoid)
        z ,= owner.inputs

        term_1 = Y * T.nnet.softplus(-z)
        term_2 = (1 - Y) * T.nnet.softplus(z)

        total = term_1 + term_2
        ave = total.mean(axis=1)
        assert ave.ndim == 1

        return ave


    def cost(self, Y, Y_hat):
        """
        mean across units, mean across batch of KL divergence
        KL(P || Q) where P is defined by Y and Q is defined by Y_hat
        Currently Y must be purely binary. If it's not, you'll still
        get the right gradient, but the value in the monitoring channel
        will be wrong.
        Y_hat must be generated by fprop, i.e., it must be a symbolic
        sigmoid.

        p log p - p log q + (1-p) log (1-p) - (1-p) log (1-q)
        For binary p, some terms drop out:
        - p log q - (1-p) log (1-q)
        - p log sigmoid(z) - (1-p) log sigmoid(-z)
        p softplus(-z) + (1-p) softplus(z)
        """

        total = self.kl(Y=Y, Y_hat=Y_hat)

        ave = total.mean()

        return ave

    def get_detection_channels_from_state(self, state, target):

        rval = OrderedDict()
        y_hat = state > 0.5
        y = target > 0.5
        wrong_bit = T.cast(T.neq(y, y_hat), state.dtype)
        rval['01_loss'] = wrong_bit.mean()
        rval['kl'] = self.cost(Y_hat=state, Y=target)

        y = T.cast(y, state.dtype)
        y_hat = T.cast(y_hat, state.dtype)
        tp = (y * y_hat).sum()
        fp = ((1-y) * y_hat).sum()
        precision = tp / T.maximum(1., tp + fp)
        recall = tp / T.maximum(1., y.sum())
        rval['precision'] = precision
        rval['recall'] = recall
        rval['f1'] = 2. * precision * recall / T.maximum(1, precision + recall)

        tp = (y * y_hat).sum(axis=0)
        fp = ((1-y) * y_hat).sum(axis=0)
        precision = tp / T.maximum(1., tp + fp)

        rval['per_output_precision.max'] = precision.max()
        rval['per_output_precision.mean'] = precision.mean()
        rval['per_output_precision.min'] = precision.min()

        recall = tp / T.maximum(1., y.sum(axis=0))

        rval['per_output_recall.max'] = recall.max()
        rval['per_output_recall.mean'] = recall.mean()
        rval['per_output_recall.min'] = recall.min()

        f1 = 2. * precision * recall / T.maximum(1, precision + recall)

        rval['per_output_f1.max'] = f1.max()
        rval['per_output_f1.mean'] = f1.mean()
        rval['per_output_f1.min'] = f1.min()

        return rval

    def get_monitoring_channels_from_state(self, state, target=None):

        rval = super(Sigmoid, self).get_monitoring_channels_from_state(state, target)

        if target is not None:
            if self.monitor_style == 'detection':
                rval.update(self.get_detection_channels_from_state(state, target))
            else:
                assert self.monitor_style == 'classification'

                Y = T.argmax(target, axis=1)
                Y_hat = T.argmax(state, axis=1)
                rval['misclass'] = T.cast(T.neq(Y, Y_hat), state.dtype).mean()

        return rval


class SpaceConverter(Layer):

    def __init__(self, layer_name, output_space):
        self.__dict__.update(locals())
        del self.self
        self._params = []

    def set_input_space(self, space):
        self.input_space = space

    def fprop(self, state_below):

        return self.input_space.format_as(state_below, self.output_space)

class ConvRectifiedLinear(Layer):
    """
        WRITEME
    """

    def __init__(self,
                 output_channels,
                 kernel_shape,
                 pool_shape,
                 pool_stride,
                 layer_name,
                 irange = None,
                 border_mode = 'valid',
                 sparse_init = None,
                 include_prob = 1.0,
                 init_bias = 0.,
                 W_lr_scale = None,
                 b_lr_scale = None,
                 left_slope = 0.0,
                 max_kernel_norm = None,
                 pool_type = 'max',
                 detector_normalization = None,
                 output_normalization = None):
        """

            include_prob: probability of including a weight element in the set
            of weights initialized to U(-irange, irange). If not included
            it is initialized to 0.

        """
        if (irange is None) and (sparse_init is None):
            raise AssertionError("You should specify either irange or sparse_init when calling the constructor of ConvRectifiedLinear.")
        elif (irange is not None) and (sparse_init is not None):
            raise AssertionError("You should specify either irange or sparse_init when calling the constructor of ConvRectifiedLinear and not both.")

        self.__dict__.update(locals())
        del self.self

    def get_lr_scalers(self):

        if not hasattr(self, 'W_lr_scale'):
            self.W_lr_scale = None

        if not hasattr(self, 'b_lr_scale'):
            self.b_lr_scale = None

        rval = OrderedDict()

        if self.W_lr_scale is not None:
            W, = self.transformer.get_params()
            rval[W] = self.W_lr_scale

        if self.b_lr_scale is not None:
            rval[self.b] = self.b_lr_scale

        return rval

    def set_input_space(self, space):
        """ Note: this resets parameters! """

        self.input_space = space
        rng = self.mlp.rng

        if self.border_mode == 'valid':
            output_shape = [self.input_space.shape[0] - self.kernel_shape[0] + 1,
                self.input_space.shape[1] - self.kernel_shape[1] + 1]
        elif self.border_mode == 'full':
            output_shape = [self.input_space.shape[0] + self.kernel_shape[0] - 1,
                    self.input_space.shape[1] + self.kernel_shape[1] - 1]

        self.detector_space = Conv2DSpace(shape=output_shape,
                num_channels = self.output_channels,
                axes = ('b', 'c', 0, 1))

        if self.irange is not None:
            assert self.sparse_init is None
            self.transformer = conv2d.make_random_conv2D(
                    irange = self.irange,
                    input_space = self.input_space,
                    output_space = self.detector_space,
                    kernel_shape = self.kernel_shape,
                    batch_size = self.mlp.batch_size,
                    subsample = (1,1),
                    border_mode = self.border_mode,
                    rng = rng)
        elif self.sparse_init is not None:
            self.transformer = conv2d.make_sparse_random_conv2D(
                    num_nonzero = self.sparse_init,
                    input_space = self.input_space,
                    output_space = self.detector_space,
                    kernel_shape = self.kernel_shape,
                    batch_size = self.mlp.batch_size,
                    subsample = (1,1),
                    border_mode = self.border_mode,
                    rng = rng)
        W, = self.transformer.get_params()
        W.name = 'W'

        self.b = sharedX(self.detector_space.get_origin() + self.init_bias)
        self.b.name = 'b'

        print 'Input shape: ', self.input_space.shape
        print 'Detector space: ', self.detector_space.shape


        assert self.pool_type in ['max', 'mean']

        dummy_batch_size = self.mlp.batch_size
        if dummy_batch_size is None:
            dummy_batch_size = 2
        dummy_detector = sharedX(self.detector_space.get_origin_batch(dummy_batch_size))
        if self.pool_type == 'max':
            dummy_p = max_pool(bc01=dummy_detector, pool_shape=self.pool_shape,
                    pool_stride=self.pool_stride,
                    image_shape=self.detector_space.shape)
        elif self.pool_type == 'mean':
            dummy_p = mean_pool(bc01=dummy_detector, pool_shape=self.pool_shape,
                    pool_stride=self.pool_stride,
                    image_shape=self.detector_space.shape)
        dummy_p = dummy_p.eval()
        self.output_space = Conv2DSpace(shape=[dummy_p.shape[2], dummy_p.shape[3]],
                num_channels = self.output_channels, axes = ('b', 'c', 0, 1) )

        print 'Output space: ', self.output_space.shape



    def censor_updates(self, updates):

        if self.max_kernel_norm is not None:
            W ,= self.transformer.get_params()
            if W in updates:
                updated_W = updates[W]
                row_norms = T.sqrt(T.sum(T.sqr(updated_W), axis=(1,2,3)))
                desired_norms = T.clip(row_norms, 0, self.max_kernel_norm)
                updates[W] = updated_W * (desired_norms / (1e-7 + row_norms)).dimshuffle(0, 'x', 'x', 'x')


    def get_params(self):
        assert self.b.name is not None
        W ,= self.transformer.get_params()
        assert W.name is not None
        rval = self.transformer.get_params()
        assert not isinstance(rval, set)
        rval = list(rval)
        assert self.b not in rval
        rval.append(self.b)
        return rval

    def get_weight_decay(self, coeff):
        if isinstance(coeff, str):
            coeff = float(coeff)
        assert isinstance(coeff, float) or hasattr(coeff, 'dtype')
        W ,= self.transformer.get_params()
        return coeff * T.sqr(W).sum()

    def get_l1_weight_decay(self, coeff):
        if isinstance(coeff, str):
            coeff = float(coeff)
        assert isinstance(coeff, float) or hasattr(coeff, 'dtype')
        W ,= self.transformer.get_params()
        return coeff * abs(W).sum()

    def set_weights(self, weights):
        W, = self.transformer.get_params()
        W.set_value(weights)

    def set_biases(self, biases):
        self.b.set_value(biases)

    def get_biases(self):
        return self.b.get_value()

    def get_weights_format(self):
        return ('v', 'h')

    def get_weights_topo(self):
        outp, inp, rows, cols = range(4)
        raw = self.transformer._filters.get_value()

        return np.transpose(raw, (outp,rows,cols,inp))

    def get_monitoring_channels(self):

        W ,= self.transformer.get_params()

        assert W.ndim == 4

        sq_W = T.sqr(W)

        row_norms = T.sqrt(sq_W.sum(axis=(1,2,3)))

        return OrderedDict([
                            ('kernel_norms_min'  , row_norms.min()),
                            ('kernel_norms_mean' , row_norms.mean()),
                            ('kernel_norms_max'  , row_norms.max()),
                            ])

    def fprop(self, state_below):

        self.input_space.validate(state_below)

        z = self.transformer.lmul(state_below) + self.b
        if self.layer_name is not None:
            z.name = self.layer_name + '_z'

        d = z * (z > 0.) + self.left_slope * z * (z < 0.)

        self.detector_space.validate(d)

        if not hasattr(self, 'detector_normalization'):
            self.detector_normalization = None

        if self.detector_normalization:
            d = self.detector_normalization(d)

        assert self.pool_type in ['max', 'mean']
        if self.pool_type == 'max':
            p = max_pool(bc01=d, pool_shape=self.pool_shape,
                    pool_stride=self.pool_stride,
                    image_shape=self.detector_space.shape)
        elif self.pool_type == 'mean':
            p = mean_pool(bc01=d, pool_shape=self.pool_shape,
                    pool_stride=self.pool_stride,
                    image_shape=self.detector_space.shape)

        self.output_space.validate(p)

        if not hasattr(self, 'output_normalization'):
            self.output_normalization = None

        if self.output_normalization:
            p = self.output_normalization(p)

        return p

def max_pool(bc01, pool_shape, pool_stride, image_shape):
    """
    Theano's max pooling op only support pool_stride = pool_shape
    so here we have a graph that does max pooling with strides

    bc01: minibatch in format (batch size, channels, rows, cols)
    pool_shape: shape of the pool region (rows, cols)
    pool_stride: strides between pooling regions (row stride, col stride)
    image_shape: avoid doing some of the arithmetic in theano
    """
    mx = None
    r, c = image_shape
    pr, pc = pool_shape
    rs, cs = pool_stride

    assert pr <= r
    assert pc <= c

    # Compute index in pooled space of last needed pool
    # (needed = each input pixel must appear in at least one pool)
    def last_pool(im_shp, p_shp, p_strd):
        rval = int(np.ceil(float(im_shp - p_shp) / p_strd))
        assert p_strd * rval + p_shp >= im_shp
        assert p_strd * (rval - 1) + p_shp < im_shp
        return rval
    # Compute starting row of the last pool
    last_pool_r = last_pool(image_shape[0] ,pool_shape[0], pool_stride[0]) * pool_stride[0]
    # Compute number of rows needed in image for all indexes to work out
    required_r = last_pool_r + pr

    last_pool_c = last_pool(image_shape[1] ,pool_shape[1], pool_stride[1]) * pool_stride[1]
    required_c = last_pool_c + pc

    for bc01v in get_debug_values(bc01):
        assert not np.any(np.isinf(bc01v))
        assert bc01v.shape[2] == image_shape[0]
        assert bc01v.shape[3] == image_shape[1]

    wide_infinity = T.alloc(T.constant(-np.inf, dtype=config.floatX),
            bc01.shape[0], bc01.shape[1], required_r, required_c)

    name = bc01.name
    if name is None:
        name = 'anon_bc01'
    bc01 = T.set_subtensor(wide_infinity[:,:, 0:r, 0:c], bc01)
    bc01.name = 'infinite_padded_' + name

    for row_within_pool in xrange(pool_shape[0]):
        row_stop = last_pool_r + row_within_pool + 1
        for col_within_pool in xrange(pool_shape[1]):
            col_stop = last_pool_c + col_within_pool + 1
            cur = bc01[:,:,row_within_pool:row_stop:rs, col_within_pool:col_stop:cs]
            cur.name = 'max_pool_cur_'+bc01.name+'_'+str(row_within_pool)+'_'+str(col_within_pool)
            if mx is None:
                mx = cur
            else:
                mx = T.maximum(mx, cur)
                mx.name = 'max_pool_mx_'+bc01.name+'_'+str(row_within_pool)+'_'+str(col_within_pool)

    mx.name = 'max_pool('+name+')'

    for mxv in get_debug_values(mx):
        assert not np.any(np.isnan(mxv))
        assert not np.any(np.isinf(mxv))

    return mx

def max_pool_c01b(c01b, pool_shape, pool_stride, image_shape):
    """
    Like max_pool but with input using axes ('c', 0, 1, 'b')
      (Alex Krizhevsky format)
    """
    mx = None
    r, c = image_shape
    pr, pc = pool_shape
    rs, cs = pool_stride
    assert pr > 0
    assert pc > 0
    assert pr <= r
    assert pc <= c

    # Compute index in pooled space of last needed pool
    # (needed = each input pixel must appear in at least one pool)
    def last_pool(im_shp, p_shp, p_strd):
        rval = int(np.ceil(float(im_shp - p_shp) / p_strd))
        assert p_strd * rval + p_shp >= im_shp
        assert p_strd * (rval - 1) + p_shp < im_shp
        return rval
    # Compute starting row of the last pool
    last_pool_r = last_pool(image_shape[0] ,pool_shape[0], pool_stride[0]) * pool_stride[0]
    # Compute number of rows needed in image for all indexes to work out
    required_r = last_pool_r + pr

    last_pool_c = last_pool(image_shape[1] ,pool_shape[1], pool_stride[1]) * pool_stride[1]
    required_c = last_pool_c + pc

    for c01bv in get_debug_values(c01b):
        assert not np.any(np.isinf(c01bv))
        assert c01bv.shape[1] == r
        assert c01bv.shape[2] == c

    wide_infinity = T.alloc(-np.inf, c01b.shape[0], required_r, required_c, c01b.shape[3])


    name = c01b.name
    if name is None:
        name = 'anon_bc01'
    c01b = T.set_subtensor(wide_infinity[:, 0:r, 0:c, :], c01b)
    c01b.name = 'infinite_padded_' + name

    for row_within_pool in xrange(pool_shape[0]):
        row_stop = last_pool_r + row_within_pool + 1
        for col_within_pool in xrange(pool_shape[1]):
            col_stop = last_pool_c + col_within_pool + 1
            cur = c01b[:,row_within_pool:row_stop:rs, col_within_pool:col_stop:cs, :]
            cur.name = 'max_pool_cur_'+c01b.name+'_'+str(row_within_pool)+'_'+str(col_within_pool)
            if mx is None:
                mx = cur
            else:
                mx = T.maximum(mx, cur)
                mx.name = 'max_pool_mx_'+c01b.name+'_'+str(row_within_pool)+'_'+str(col_within_pool)

    mx.name = 'max_pool('+name+')'

    for mxv in get_debug_values(mx):
        assert not np.any(np.isnan(mxv))
        assert not np.any(np.isinf(mxv))

    return mx

def mean_pool(bc01, pool_shape, pool_stride, image_shape):
    """
    bc01: minibatch in format (batch size, channels, rows, cols)
    pool_shape: shape of the pool region (rows, cols)
    pool_stride: strides between pooling regions (row stride, col stride)
    image_shape: avoid doing some of the arithmetic in theano
    """
    mx = None
    r, c = image_shape
    pr, pc = pool_shape
    rs, cs = pool_stride

    # Compute index in pooled space of last needed pool
    # (needed = each input pixel must appear in at least one pool)
    def last_pool(im_shp, p_shp, p_strd):
        rval = int(np.ceil(float(im_shp - p_shp) / p_strd))
        assert p_strd * rval + p_shp >= im_shp
        assert p_strd * (rval - 1) + p_shp < im_shp
        return rval
    # Compute starting row of the last pool
    last_pool_r = last_pool(image_shape[0] ,pool_shape[0], pool_stride[0]) * pool_stride[0]
    # Compute number of rows needed in image for all indexes to work out
    required_r = last_pool_r + pr

    last_pool_c = last_pool(image_shape[1] ,pool_shape[1], pool_stride[1]) * pool_stride[1]
    required_c = last_pool_c + pc

    for bc01v in get_debug_values(bc01):
        assert not np.any(np.isinf(bc01v))
        assert bc01v.shape[2] == image_shape[0]
        assert bc01v.shape[3] == image_shape[1]

    wide_infinity = T.alloc(-np.inf, bc01.shape[0], bc01.shape[1], required_r, required_c)


    name = bc01.name
    if name is None:
        name = 'anon_bc01'
    bc01 = T.set_subtensor(wide_infinity[:,:, 0:r, 0:c], bc01)
    bc01.name = 'infinite_padded_' + name

    # Create a 'mask' used to keep count of the number of elements summed for each position
    wide_infinity_count = T.alloc(0, bc01.shape[0], bc01.shape[1], required_r, required_c)
    bc01_count = T.set_subtensor(wide_infinity_count[:,:, 0:r, 0:c], 1)

    for row_within_pool in xrange(pool_shape[0]):
        row_stop = last_pool_r + row_within_pool + 1
        for col_within_pool in xrange(pool_shape[1]):
            col_stop = last_pool_c + col_within_pool + 1
            cur = bc01[:,:,row_within_pool:row_stop:rs, col_within_pool:col_stop:cs]
            cur.name = 'mean_pool_cur_'+bc01.name+'_'+str(row_within_pool)+'_'+str(col_within_pool)
            cur_count = bc01_count[:,:,row_within_pool:row_stop:rs, col_within_pool:col_stop:cs]
            if mx is None:
                mx = cur
                count = cur_count
            else:
                mx = mx + cur
                count = count + cur_count
                mx.name = 'mean_pool_mx_'+bc01.name+'_'+str(row_within_pool)+'_'+str(col_within_pool)

    mx /= count
    mx.name = 'mean_pool('+name+')'

    for mxv in get_debug_values(mx):
        assert not np.any(np.isnan(mxv))
        assert not np.any(np.isinf(mxv))

    return mx

def WeightDecay(*args, **kwargs):
    warnings.warn("pylearn2.models.mlp.WeightDecay has moved to pylearn2.costs.mlp.WeightDecay")
    from pylearn2.costs.mlp import WeightDecay as WD
    return WD(*args, **kwargs)

def L1WeightDecay(*args, **kwargs):
    warnings.warn("pylearn2.models.mlp.L1WeightDecay has moved to pylearn2.costs.mlp.WeightDecay")
    from pylearn2.costs.mlp import L1WeightDecay as L1WD
    return L1WD(*args, **kwargs)


class LinearGaussian(Linear):
    """
    A Linear layer augmented with a precision vector, for modeling conditionally Gaussian data
    """

    def __init__(self, init_beta, min_beta, max_beta, beta_lr_scale, ** kwargs):
        super(LinearGaussian, self).__init__(**kwargs)
        self.__dict__.update(locals())
        del self.self
        del self.kwargs

    def set_input_space(self, space):
        super(LinearGaussian, self).set_input_space(space)
        assert isinstance(self.output_space, VectorSpace)
        self.beta = sharedX(self.output_space.get_origin() + self.init_beta, 'beta')

    def get_monitoring_channels(self):
        rval = super(LinearGaussian, self).get_monitoring_channels()
        assert isinstance(rval, OrderedDict)
        rval['beta_min'] = self.beta.min()
        rval['beta_mean'] = self.beta.mean()
        rval['beta_max'] = self.beta.max()
        return rval

    def get_monitoring_channels_from_state(self, state, target=None):
        rval = super(LinearGaussian, self).get_monitoring_channels()
        if target:
            rval['mse'] = T.sqr(state - target).mean()
        return rval

    def cost(self, Y, Y_hat):
        return 0.5 * T.dot(T.sqr(Y-Y_hat), self.beta).mean() - 0.5 * T.log(self.beta).sum()

    def censor_updates(self, updates):
        super(LinearGaussian, self).censor_updates(updates)

        if self.beta in updates:
            updates[self.beta] = T.clip(updates[self.beta], self.min_beta, self.max_beta)

    def get_lr_scalers(self):
        rval = super(LinearGaussian, self).get_lr_scalers()
        if self.beta_lr_scale is not None:
            rval[self.beta] = self.beta_lr_scale
        return rval

    def get_params(self):
        return super(LinearGaussian, self).get_params() + [self.beta]

def beta_from_design(design, min_var = 1e-6, max_var = 1e6):
    return 1. / np.clip(design.var(axis=0), min_var, max_var)

def beta_from_targets(dataset, **kwargs):
    return beta_from_design(dataset.y, **kwargs)

def beta_from_features(dataset, **kwargs):
    return beta_from_design(dataset.X, **kwargs)

def mean_of_targets(dataset):
    return dataset.y.mean(axis=0)

class PretrainedLayer(Layer):
    """
    A layer whose weights are initialized, and optionally fixed,
    based on prior training.
    """

    def __init__(self, layer_name, layer_content, freeze_params=False):
        """
        layer_content: A Model that implements "upward_pass", such as an
            RBM or an Autoencoder
        freeze_params: If True, regard layer_conent's parameters as fixed
            If False, they become parameters of this layer and can be
            fine-tuned to optimize the MLP's cost function.
        """
        self.__dict__.update(locals())
        del self.self

    def set_input_space(self, space):
        assert self.get_input_space() == space

    def get_params(self):
        if self.freeze_params:
            return []
        return self.layer_content.get_params()

    def get_input_space(self):
        return self.layer_content.get_input_space()

    def get_output_space(self):
        return self.layer_content.get_output_space()

    def fprop(self, state_below):
        return self.layer_content.upward_pass(state_below)



class RBM_Layer(PretrainedLayer):
    """An MLP layer whose forward prop is an upward mean field pass through an RBM.
    Deprecated in favor of direct call to PretrainedLayer.
    """

    def __init__(self, layer_name, autoencoder, freeze_params=False):
        warnings.warn("RBM_Layer is deprecated. Use PretrainedLayer instead. RBM_Layer will be removed on or after October 19, 2013", stacklevel=2)
        PretrainedLayer.__init__(layer_name=layer_name, layer_content=autoencoder,
                                    freeze_params=freeze_params)

class CompositeLayer(Layer):
    """
    A Layer that runs several simpler layers in parallel.
    """

    def __init__(self, layer_name, layers):
        """
        layers: a list or tuple of Layers.
        """
        self.__dict__.update(locals())
        del self.self

    def set_input_space(self, space):

        for layer in self.layers:
            layer.set_input_space(space)

        self.output_space = CompositeSpace(tuple(layer.get_output_space()
            for layer in self.layers))

    def get_params(self):

        rval = []

        for layer in self.layers:
            rval = safe_union(layer.get_params(), rval)

        return rval

    def fprop(self, state_below):

        return tuple(layer.fprop(state_below) for layer in self.layers)

    def cost(self, Y, Y_hat):

        return sum(layer.cost(Y_elem, Y_hat_elem) for layer, Y_elem, Y_hat_elem in \
                safe_zip(self.layers, Y, Y_hat))

    def set_mlp(self, mlp):
        super(CompositeLayer, self).set_mlp(mlp)
        for layer in self.layers:
            layer.set_mlp(mlp)

class FlattenerLayer(Layer):
    """
    A wrapper around a different layer that flattens
    the original layer's output.

    The cost works by unflattening the target and then
    calling the wrapped Layer's cost.

    This is mostly intended for use with CompositeLayer as the wrapped
    Layer, and is mostly useful as a workaround for theano not having
    a TupleVariable with which to represent a composite target.

    There are obvious memory, performance, and readability issues with doing
    this, so really it would be better for theano to support TupleTypes.

    See pylearn2.sandbox.tuple_var and the theano-dev e-mail thread "TupleType".
    """

    def __init__(self, raw_layer):
        self.__dict__.update(locals())
        del self.self
        self.layer_name = raw_layer.layer_name


    def set_input_space(self, space):

        self.raw_layer.set_input_space(space)

        self.output_space = VectorSpace(self.raw_layer.get_output_space().get_total_dimension())

    def get_params(self):

        return self.raw_layer.get_params()

    def fprop(self, state_below):

        raw = self.raw_layer.fprop(state_below)

        return self.raw_layer.get_output_space().format_as(raw, self.output_space)

    def cost(self, Y, Y_hat):

        raw_space = self.raw_layer.get_output_space()
        target_space = self.output_space
        raw_Y = target_space.format_as(Y, raw_space)

        if isinstance(raw_space, CompositeSpace):
            # Pick apart the Join that our fprop used to make Y_hat
            assert hasattr(Y_hat, 'owner')
            owner = Y_hat.owner
            assert owner is not None
            assert str(owner.op) == 'Join'
            # first input to join op is the axis
            raw_Y_hat = tuple(owner.inputs[1:])
        else:
            # To implement this generally, we'll need to give Spaces an
            # undo_format or something. You can't do it with format_as
            # in the opposite direction because Layer.cost needs to be
            # able to assume that Y_hat is the output of fprop
            raise NotImplementedError()
        raw_space.validate(raw_Y_hat)

        return self.raw_layer.cost(raw_Y, raw_Y_hat)

    def set_mlp(self, mlp):
        super(FlattenerLayer, self).set_mlp(mlp)
        self.raw_layer.set_mlp(mlp)

    def get_weights(self):
        return self.raw_layer.get_weights()


def generate_dropout_mask(mlp, default_include_prob=0.5,
                          input_include_probs=None, rng=(2013, 5, 17)):
    """
    Generate a dropout mask (as an integer) given inclusion
    probabilities.

    Parameters
    ----------
    mlp : object
        An MLP object.

    default_include_prob : float, optional
        The probability of including an input to a hidden
        layer, for layers not listed in `input_include_probs`.
        Default is 0.5.

    input_include_probs : dict, optional
        A dictionary  mapping layer names to probabilities
        of input inclusion for that layer. Default is `None`,
        in which `default_include_prob` is used for all
        layers.

    rng : RandomState object or seed, optional
        A `numpy.random.RandomState` object or a seed used to
        create one.

    Returns
    -------
    mask : int
        An integer indexing a dropout mask for the network,
        drawn with the appropriate probability given the
        inclusion probabilities.
    """
    if input_include_probs is None:
        input_include_probs = {}
    if not hasattr(rng, 'uniform'):
        rng = np.random.RandomState(rng)
    total_units = 0
    mask = 0
    for layer in mlp.layers:
        if layer.layer_name in input_include_probs:
            p = input_include_probs[layer.layer_name]
        else:
            p = default_include_prob
        for _ in xrange(layer.get_input_space().get_total_dimension()):
            mask |= int(rng.uniform() < p) << total_units
            total_units += 1
    return mask


def sampled_dropout_average(mlp, inputs, num_masks,
                            default_input_include_prob=0.5,
                            input_include_probs=None,
                            default_input_scale=2.,
                            input_scales=None,
                            rng=(2013, 05, 17),
                            per_example=False):
    """
    Take the geometric mean over a number of randomly sampled
    dropout masks for an MLP with softmax outputs.

    Parameters
    ----------
    mlp : object
        An MLP object.

    inputs : tensor_like
        A Theano variable representing a minibatch appropriate
        for fpropping through the MLP.

    num_masks : int
        The number of masks to sample.

    default_input_include_prob : float, optional
        The probability of including an input to a hidden
        layer, for layers not listed in `input_include_probs`.
        Default is 0.5.

    input_include_probs : dict, optional
        A dictionary  mapping layer names to probabilities
        of input inclusion for that layer. Default is `None`,
        in which `default_include_prob` is used for all
        layers.

    default_input_scale : float, optional
        The amount to scale input in dropped out layers.

    input_scales : dict, optional
        A dictionary  mapping layer names to constants by
        which to scale the input.

    rng : RandomState object or seed, optional
        A `numpy.random.RandomState` object or a seed used to
        create one.

    per_example : boolean, optional
        If `True`, generate a different mask for every single
        test example, so you have `num_masks` per example
        instead of `num_mask` networks total. If `False`,
        `num_masks` masks are fixed in the graph.

    Returns
    -------
    geo_mean : tensor_like
        A symbolic graph for the geometric mean prediction of
        all the networks.
    """
    if input_include_probs is None:
        input_include_probs = {}

    if input_scales is None:
        input_scales = {}

    if not hasattr(rng, 'uniform'):
        rng = np.random.RandomState(rng)

    mlp._validate_layer_names(list(input_include_probs.keys()))
    mlp._validate_layer_names(list(input_scales.keys()))

    if per_example:
        outputs = [mlp.dropout_fprop(inputs, default_input_include_prob,
                                     input_include_probs,
                                     default_input_scale,
                                     input_scales)
                   for _ in xrange(num_masks)]

    else:
        masks = [generate_dropout_mask(mlp, default_input_include_prob,
                                       input_include_probs, rng)
                 for _ in xrange(num_masks)]

        outputs = [mlp.masked_fprop(inputs, mask, None,
                                    default_input_scale, input_scales)
                   for mask in masks]

    return geometric_mean_prediction(outputs)


def exhaustive_dropout_average(mlp, inputs, masked_input_layers=None,
                               default_input_scale=2., input_scales=None):
    """
    Take the geometric mean over all dropout masks of an
    MLP with softmax outputs.

    Parameters
    ----------
    mlp : object
        An MLP object.

    inputs : tensor_like
        A Theano variable representing a minibatch appropriate
        for fpropping through the MLP.

    masked_input_layers : list, optional
        A list of layer names whose input should be masked.
        Default is all layers (including the first hidden
        layer, i.e. mask the input).

    default_input_scale : float, optional
        The amount to scale input in dropped out layers.

    input_scales : dict, optional
        A dictionary  mapping layer names to constants by
        which to scale the input.

    Returns
    -------
    geo_mean : tensor_like
        A symbolic graph for the geometric mean prediction
        of all exponentially many masked subnetworks.

    Notes
    -----
    This is obviously exponential in the size of the network,
    don't do this except for tiny toy networks.
    """
    if masked_input_layers is None:
        masked_input_layers = mlp.layer_names
    mlp._validate_layer_names(masked_input_layers)

    if input_scales is None:
        input_scales = {}
    mlp._validate_layer_names(input_scales.keys())

    if any(key not in masked_input_layers for key in input_scales):
        not_in = [key for key in input_scales
                  if key not in mlp.layer_names]
        raise ValueError(", ".join(not_in) + " in input_scales"
                         " but not masked")

    num_inputs = mlp.get_total_input_dimension(masked_input_layers)
    outputs = [mlp.masked_fprop(inputs, mask, masked_input_layers,
                                default_input_scale, input_scales)
               for mask in xrange(2 ** num_inputs)]
    return geometric_mean_prediction(outputs)


def geometric_mean_prediction(forward_props):
    """
    Take the geometric mean over all dropout masks of an
    MLP with softmax outputs.

    Parameters
    ----------
    forward_props : list
        A list of Theano graphs corresponding to forward
        propagations through the network with different
        dropout masks.

    Returns
    -------
    geo_mean : tensor_like
        A symbolic graph for the geometric mean prediction
        of all exponentially many masked subnetworks.

    Notes
    -----
    This is obviously exponential in the size of the network,
    don't do this except for tiny toy networks.
    """
    presoftmax = []
    for out in forward_props:
        assert isinstance(out.owner.op, T.nnet.Softmax)
        assert len(out.owner.inputs) == 1
        presoftmax.append(out.owner.inputs[0])
    average = reduce(lambda x, y: x + y, presoftmax) / float(len(presoftmax))
    return T.nnet.softmax(average)<|MERGE_RESOLUTION|>--- conflicted
+++ resolved
@@ -369,17 +369,11 @@
         layer's input scale is determined by the same scheme as the input probabilities.
 
         """
-<<<<<<< HEAD
 
         warnings.warn("dropout doesn't use fixed_var_descr so it won't work with "
-                " algorithms that make more than one theano function call per batch,"
-                " such as BD. Implementing fixed_var descr could increase the memory"
+                "algorithms that make more than one theano function call per batch,"
+                " such as BGD. Implementing fixed_var descr could increase the memory"
                 " usage though.")
-=======
-        warnings.warn("dropout should be implemented with fixed_var_descr to"
-                " make sure it works with BGD, this is just a hack to get it"
-                "working with SGD")
->>>>>>> fd8a25c1
 
         if input_include_probs is None:
             input_include_probs = {}
